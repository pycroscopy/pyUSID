--- conflicted
+++ resolved
@@ -145,11 +145,7 @@
         try:
             self.__n_dim_data_orig = self.get_n_dim_form(lazy=True)
             self.__n_dim_form_avail = True
-<<<<<<< HEAD
-
-=======
             self.__n_dim_data_s2f = self.__n_dim_data_orig.transpose(tuple(self.__n_dim_sort_order_orig_s2f))
->>>>>>> 788cf9fa
         except ValueError:
             warn('This dataset does not have an N-dimensional form')
 
